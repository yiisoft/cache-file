--- conflicted
+++ resolved
@@ -30,23 +30,8 @@
         }
     ],
     "require": {
-<<<<<<< HEAD
-        "php": "~8.0.0 || ~8.1.0 || ~8.2.0 || ~8.3.0 || ~8.4.0",
+        "php": "~8.1.0 || ~8.2.0 || ~8.3.0 || ~8.4.0",
         "psr/simple-cache": "^2.0 || ^3.0"
-    },
-    "require-dev": {
-        "maglnet/composer-require-checker": "^4.4",
-        "php-mock/php-mock-phpunit": "^2.10",
-        "phpunit/phpunit": "^9.6.22",
-        "rector/rector": "^2.0.9",
-        "roave/infection-static-analysis-plugin": "^1.25",
-        "spatie/phpunit-watcher": "^1.23.6",
-        "vimeo/psalm": "^4.30 || ^5.21 || ^6.5.1",
-        "yiisoft/aliases": "^3.0",
-        "yiisoft/di": "^1.2.1"
-=======
-        "php": "^8.1",
-        "psr/simple-cache": "^2.0|^3.0"
     },
     "require-dev": {
         "maglnet/composer-require-checker": "^4.7.1",
@@ -55,10 +40,9 @@
         "rector/rector": "^2.0.9",
         "roave/infection-static-analysis-plugin": "^1.35",
         "spatie/phpunit-watcher": "^1.24",
-        "vimeo/psalm": "^5.26.1",
+        "vimeo/psalm": "^5.21 || ^6.5.1",
         "yiisoft/aliases": "^3.0",
         "yiisoft/di": "^1.3"
->>>>>>> 644668ec
     },
     "autoload": {
         "psr-4": {

on:
  pull_request:
    paths-ignore:
      - 'docs/**'
      - 'README.md'
      - 'CHANGELOG.md'
      - '.gitignore'
      - '.gitattributes'
      - 'infection.json.dist'
      - 'phpunit.xml.dist'

  push:
    branches: ['master']
    paths-ignore:
      - 'docs/**'
      - 'README.md'
      - 'CHANGELOG.md'
      - '.gitignore'
      - '.gitattributes'
      - 'infection.json.dist'
      - 'phpunit.xml.dist'

name: static analysis

jobs:
  psalm:
    uses: yiisoft/actions/.github/workflows/psalm.yml@master
    with:
      os: >-
        ['ubuntu-latest']
      php: >-
<<<<<<< HEAD
        ['8.1', '8.2', '8.3', '8.4']
  psalm80:
    uses: yiisoft/actions/.github/workflows/psalm.yml@master
    with:
      psalm-config: psalm80.xml
      os: >-
        ['ubuntu-latest']
      php: >-
        ['8.0']
=======
        ['8.1', '8.2', '8.3']
>>>>>>> 644668ec
<|MERGE_RESOLUTION|>--- conflicted
+++ resolved
@@ -29,16 +29,4 @@
       os: >-
         ['ubuntu-latest']
       php: >-
-<<<<<<< HEAD
-        ['8.1', '8.2', '8.3', '8.4']
-  psalm80:
-    uses: yiisoft/actions/.github/workflows/psalm.yml@master
-    with:
-      psalm-config: psalm80.xml
-      os: >-
-        ['ubuntu-latest']
-      php: >-
-        ['8.0']
-=======
-        ['8.1', '8.2', '8.3']
->>>>>>> 644668ec
+        ['8.1', '8.2', '8.3', '8.4']